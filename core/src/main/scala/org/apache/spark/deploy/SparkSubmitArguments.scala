/*
 * Licensed to the Apache Software Foundation (ASF) under one or more
 * contributor license agreements.  See the NOTICE file distributed with
 * this work for additional information regarding copyright ownership.
 * The ASF licenses this file to You under the Apache License, Version 2.0
 * (the "License"); you may not use this file except in compliance with
 * the License.  You may obtain a copy of the License at
 *
 *    http://www.apache.org/licenses/LICENSE-2.0
 *
 * Unless required by applicable law or agreed to in writing, software
 * distributed under the License is distributed on an "AS IS" BASIS,
 * WITHOUT WARRANTIES OR CONDITIONS OF ANY KIND, either express or implied.
 * See the License for the specific language governing permissions and
 * limitations under the License.
 */

package org.apache.spark.deploy

import java.io.{ByteArrayOutputStream, PrintStream}
import java.lang.reflect.InvocationTargetException
import java.net.URI
import java.nio.charset.StandardCharsets
import java.util.{List => JList}
import java.util.jar.JarFile

import scala.collection.JavaConverters._
import scala.collection.mutable.{ArrayBuffer, HashMap}
import scala.io.Source

import org.apache.spark.deploy.SparkSubmitAction._
import org.apache.spark.launcher.SparkSubmitArgumentsParser
import org.apache.spark.util.Utils

/**
 * Parses and encapsulates arguments from the spark-submit script.
 * The env argument is used for testing.
 */
private[deploy] class SparkSubmitArguments(args: Seq[String], env: Map[String, String] = sys.env)
  extends SparkSubmitArgumentsParser {
  var master: String = null
  var deployMode: String = null
<<<<<<< HEAD
=======
  // TODO: zhankun seems we can add executor FPGA related options here
//  var executorFpgaType: String = null;
//  var executorFpgaIp: String = null;
//  var executorFpgaShare: String = null;
>>>>>>> 9e6b951d

  var executorMemory: String = null
  var executorCores: String = null
  var totalExecutorCores: String = null
  var propertiesFile: String = null
  var driverMemory: String = null
  var driverExtraClassPath: String = null
  var driverExtraLibraryPath: String = null
  var driverExtraJavaOptions: String = null
  var queue: String = null
  var numExecutors: String = null
  var files: String = null
  var archives: String = null
  var mainClass: String = null
  var primaryResource: String = null
  var name: String = null
  var childArgs: ArrayBuffer[String] = new ArrayBuffer[String]()
  var jars: String = null
  var packages: String = null
  var repositories: String = null
  var ivyRepoPath: String = null
  var packagesExclusions: String = null
  var verbose: Boolean = false
  var isPython: Boolean = false
  var pyFiles: String = null
  var isR: Boolean = false
  var action: SparkSubmitAction = null
  val sparkProperties: HashMap[String, String] = new HashMap[String, String]()
  var proxyUser: String = null
  var principal: String = null
  var keytab: String = null

  // Standalone cluster mode only
  var supervise: Boolean = false
  var driverCores: String = null
  var submissionToKill: String = null
  var submissionToRequestStatusFor: String = null
  var useRest: Boolean = true // used internally

  /** Default properties present in the currently defined defaults file. */
  lazy val defaultSparkProperties: HashMap[String, String] = {
    val defaultProperties = new HashMap[String, String]()
    // scalastyle:off println
    if (verbose) SparkSubmit.printStream.println(s"Using properties file: $propertiesFile")
    Option(propertiesFile).foreach { filename =>
      val properties = Utils.getPropertiesFromFile(filename)
      properties.foreach { case (k, v) =>
        defaultProperties(k) = v
      }
      // Property files may contain sensitive information, so redact before printing
      if (verbose) {
        Utils.redact(properties).foreach { case (k, v) =>
          SparkSubmit.printStream.println(s"Adding default property: $k=$v")
        }
      }
    }
    // scalastyle:on println
    defaultProperties
  }

  // Set parameters from command line arguments
  try {
    parse(args.asJava)
  } catch {
    case e: IllegalArgumentException =>
      SparkSubmit.printErrorAndExit(e.getMessage())
  }
  // Populate `sparkProperties` map from properties file
  mergeDefaultSparkProperties()
  // Remove keys that don't start with "spark." from `sparkProperties`.
  ignoreNonSparkProperties()
  // Use `sparkProperties` map along with env vars to fill in any missing parameters
  loadEnvironmentArguments()

  validateArguments()

  /**
   * Merge values from the default properties file with those specified through --conf.
   * When this is called, `sparkProperties` is already filled with configs from the latter.
   */
  private def mergeDefaultSparkProperties(): Unit = {
    // Use common defaults file, if not specified by user
    propertiesFile = Option(propertiesFile).getOrElse(Utils.getDefaultPropertiesFile(env))
    // Honor --conf before the defaults file
    defaultSparkProperties.foreach { case (k, v) =>
      if (!sparkProperties.contains(k)) {
        sparkProperties(k) = v
      }
    }
  }

  /**
   * Remove keys that don't start with "spark." from `sparkProperties`.
   */
  private def ignoreNonSparkProperties(): Unit = {
    sparkProperties.foreach { case (k, v) =>
      if (!k.startsWith("spark.")) {
        sparkProperties -= k
        SparkSubmit.printWarning(s"Ignoring non-spark config property: $k=$v")
      }
    }
  }

  /**
   * Load arguments from environment variables, Spark properties etc.
   */
  private def loadEnvironmentArguments(): Unit = {
    master = Option(master)
      .orElse(sparkProperties.get("spark.master"))
      .orElse(env.get("MASTER"))
      .orNull
    driverExtraClassPath = Option(driverExtraClassPath)
      .orElse(sparkProperties.get("spark.driver.extraClassPath"))
      .orNull
    driverExtraJavaOptions = Option(driverExtraJavaOptions)
      .orElse(sparkProperties.get("spark.driver.extraJavaOptions"))
      .orNull
    driverExtraLibraryPath = Option(driverExtraLibraryPath)
      .orElse(sparkProperties.get("spark.driver.extraLibraryPath"))
      .orNull
    driverMemory = Option(driverMemory)
      .orElse(sparkProperties.get("spark.driver.memory"))
      .orElse(env.get("SPARK_DRIVER_MEMORY"))
      .orNull
    driverCores = Option(driverCores)
      .orElse(sparkProperties.get("spark.driver.cores"))
      .orNull
    executorMemory = Option(executorMemory)
      .orElse(sparkProperties.get("spark.executor.memory"))
      .orElse(env.get("SPARK_EXECUTOR_MEMORY"))
      .orNull
    executorCores = Option(executorCores)
      .orElse(sparkProperties.get("spark.executor.cores"))
      .orElse(env.get("SPARK_EXECUTOR_CORES"))
      .orNull
//    executorFpgaIp = Option(executorFpgaIp)
//      .orElse(sparkProperties.get("spark.executor.fpga.ip"))
//      .orNull
//    executorFpgaType = Option(executorFpgaType)
//      .orElse(sparkProperties.get("spark.executor.fpga.type"))
//      .orNull
//    executorFpgaShare = Option(executorFpgaShare)
//      .orElse(sparkProperties.get("spark.executor.fpga.share"))
//      .orNull
    totalExecutorCores = Option(totalExecutorCores)
      .orElse(sparkProperties.get("spark.cores.max"))
      .orNull
    name = Option(name).orElse(sparkProperties.get("spark.app.name")).orNull
    jars = Option(jars).orElse(sparkProperties.get("spark.jars")).orNull
    files = Option(files).orElse(sparkProperties.get("spark.files")).orNull
    ivyRepoPath = sparkProperties.get("spark.jars.ivy").orNull
    packages = Option(packages).orElse(sparkProperties.get("spark.jars.packages")).orNull
    packagesExclusions = Option(packagesExclusions)
      .orElse(sparkProperties.get("spark.jars.excludes")).orNull
    deployMode = Option(deployMode)
      .orElse(sparkProperties.get("spark.submit.deployMode"))
      .orElse(env.get("DEPLOY_MODE"))
      .orNull
    numExecutors = Option(numExecutors)
      .getOrElse(sparkProperties.get("spark.executor.instances").orNull)
    queue = Option(queue).orElse(sparkProperties.get("spark.yarn.queue")).orNull
    keytab = Option(keytab).orElse(sparkProperties.get("spark.yarn.keytab")).orNull
    principal = Option(principal).orElse(sparkProperties.get("spark.yarn.principal")).orNull

    // Try to set main class from JAR if no --class argument is given
    if (mainClass == null && !isPython && !isR && primaryResource != null) {
      val uri = new URI(primaryResource)
      val uriScheme = uri.getScheme()

      uriScheme match {
        case "file" =>
          try {
            val jar = new JarFile(uri.getPath)
            // Note that this might still return null if no main-class is set; we catch that later
            mainClass = jar.getManifest.getMainAttributes.getValue("Main-Class")
          } catch {
            case e: Exception =>
              SparkSubmit.printErrorAndExit(s"Cannot load main class from JAR $primaryResource")
          }
        case _ =>
          SparkSubmit.printErrorAndExit(
            s"Cannot load main class from JAR $primaryResource with URI $uriScheme. " +
            "Please specify a class through --class.")
      }
    }

    // Global defaults. These should be keep to minimum to avoid confusing behavior.
    master = Option(master).getOrElse("local[*]")

    // In YARN mode, app name can be set via SPARK_YARN_APP_NAME (see SPARK-5222)
    if (master.startsWith("yarn")) {
      name = Option(name).orElse(env.get("SPARK_YARN_APP_NAME")).orNull
    }

    // Set name from main class if not given
    name = Option(name).orElse(Option(mainClass)).orNull
    if (name == null && primaryResource != null) {
      name = Utils.stripDirectory(primaryResource)
    }

    // Action should be SUBMIT unless otherwise specified
    action = Option(action).getOrElse(SUBMIT)
  }

  /** Ensure that required fields exists. Call this only once all defaults are loaded. */
  private def validateArguments(): Unit = {
    action match {
      case SUBMIT => validateSubmitArguments()
      case KILL => validateKillArguments()
      case REQUEST_STATUS => validateStatusRequestArguments()
    }
  }

  private def validateSubmitArguments(): Unit = {
    if (args.length == 0) {
      printUsageAndExit(-1)
    }
    if (primaryResource == null) {
      SparkSubmit.printErrorAndExit("Must specify a primary resource (JAR or Python or R file)")
    }
    if (mainClass == null && SparkSubmit.isUserJar(primaryResource)) {
      SparkSubmit.printErrorAndExit("No main class set in JAR; please specify one with --class")
    }
    if (pyFiles != null && !isPython) {
      SparkSubmit.printErrorAndExit("--py-files given but primary resource is not a Python script")
    }

    if (master.startsWith("yarn")) {
      val hasHadoopEnv = env.contains("HADOOP_CONF_DIR") || env.contains("YARN_CONF_DIR")
      if (!hasHadoopEnv && !Utils.isTesting) {
        throw new Exception(s"When running with master '$master' " +
          "either HADOOP_CONF_DIR or YARN_CONF_DIR must be set in the environment.")
      }
    }

    if (proxyUser != null && principal != null) {
      SparkSubmit.printErrorAndExit("Only one of --proxy-user or --principal can be provided.")
    }
  }

  private def validateKillArguments(): Unit = {
    if (!master.startsWith("spark://") && !master.startsWith("mesos://")) {
      SparkSubmit.printErrorAndExit(
        "Killing submissions is only supported in standalone or Mesos mode!")
    }
    if (submissionToKill == null) {
      SparkSubmit.printErrorAndExit("Please specify a submission to kill.")
    }
  }

  private def validateStatusRequestArguments(): Unit = {
    if (!master.startsWith("spark://") && !master.startsWith("mesos://")) {
      SparkSubmit.printErrorAndExit(
        "Requesting submission statuses is only supported in standalone or Mesos mode!")
    }
    if (submissionToRequestStatusFor == null) {
      SparkSubmit.printErrorAndExit("Please specify a submission to request status for.")
    }
  }

  def isStandaloneCluster: Boolean = {
    master.startsWith("spark://") && deployMode == "cluster"
  }

  override def toString: String = {
    s"""Parsed arguments:
    |  master                  $master
    |  deployMode              $deployMode
    |  executorMemory          $executorMemory
    |  executorCores           $executorCores
    |  totalExecutorCores      $totalExecutorCores
    |  propertiesFile          $propertiesFile
    |  driverMemory            $driverMemory
    |  driverCores             $driverCores
    |  driverExtraClassPath    $driverExtraClassPath
    |  driverExtraLibraryPath  $driverExtraLibraryPath
    |  driverExtraJavaOptions  $driverExtraJavaOptions
    |  supervise               $supervise
    |  queue                   $queue
    |  numExecutors            $numExecutors
    |  files                   $files
    |  pyFiles                 $pyFiles
    |  archives                $archives
    |  mainClass               $mainClass
    |  primaryResource         $primaryResource
    |  name                    $name
    |  childArgs               [${childArgs.mkString(" ")}]
    |  jars                    $jars
    |  packages                $packages
    |  packagesExclusions      $packagesExclusions
    |  repositories            $repositories
    |  verbose                 $verbose
    |
    |Spark properties used, including those specified through
    | --conf and those from the properties file $propertiesFile:
    |${Utils.redact(sparkProperties).mkString("  ", "\n  ", "\n")}
    """.stripMargin
  }

  /** Fill in values by parsing user options. */
  override protected def handle(opt: String, value: String): Boolean = {
    opt match {
      case NAME =>
        name = value

      case MASTER =>
        master = value

      case CLASS =>
        mainClass = value

      case DEPLOY_MODE =>
        if (value != "client" && value != "cluster") {
          SparkSubmit.printErrorAndExit("--deploy-mode must be either \"client\" or \"cluster\"")
        }
        deployMode = value

      case NUM_EXECUTORS =>
        numExecutors = value

      case TOTAL_EXECUTOR_CORES =>
        totalExecutorCores = value

      case EXECUTOR_CORES =>
        executorCores = value

      case EXECUTOR_MEMORY =>
        executorMemory = value

      case DRIVER_MEMORY =>
        driverMemory = value

      case DRIVER_CORES =>
        driverCores = value

      case DRIVER_CLASS_PATH =>
        driverExtraClassPath = value

      case DRIVER_JAVA_OPTIONS =>
        driverExtraJavaOptions = value

      case DRIVER_LIBRARY_PATH =>
        driverExtraLibraryPath = value

      case PROPERTIES_FILE =>
        propertiesFile = value

      case KILL_SUBMISSION =>
        submissionToKill = value
        if (action != null) {
          SparkSubmit.printErrorAndExit(s"Action cannot be both $action and $KILL.")
        }
        action = KILL

      case STATUS =>
        submissionToRequestStatusFor = value
        if (action != null) {
          SparkSubmit.printErrorAndExit(s"Action cannot be both $action and $REQUEST_STATUS.")
        }
        action = REQUEST_STATUS

      case SUPERVISE =>
        supervise = true

      case QUEUE =>
        queue = value

      case FILES =>
        files = Utils.resolveURIs(value)

      case PY_FILES =>
        pyFiles = Utils.resolveURIs(value)

      case ARCHIVES =>
        archives = Utils.resolveURIs(value)

      case JARS =>
        jars = Utils.resolveURIs(value)

      case PACKAGES =>
        packages = value

      case PACKAGES_EXCLUDE =>
        packagesExclusions = value

      case REPOSITORIES =>
        repositories = value

      case CONF =>
        // TODO: zhankun user's spark-submit --conf spark.yarn.executor.fpga-* will be saved here
        // Since sparkProperties is hashmap. we need to
        // find a workaround to support same key of FPGA-IP opition
        val (confName, confValue) = SparkSubmit.parseSparkConfProperty(value)
        sparkProperties(confName) = confValue

      case PROXY_USER =>
        proxyUser = value

      case PRINCIPAL =>
        principal = value

      case KEYTAB =>
        keytab = value

      case HELP =>
        printUsageAndExit(0)

      case VERBOSE =>
        verbose = true

      case VERSION =>
        SparkSubmit.printVersionAndExit()

      case USAGE_ERROR =>
        printUsageAndExit(1)

      case _ =>
        throw new IllegalArgumentException(s"Unexpected argument '$opt'.")
    }
    true
  }

  /**
   * Handle unrecognized command line options.
   *
   * The first unrecognized option is treated as the "primary resource". Everything else is
   * treated as application arguments.
   */
  override protected def handleUnknown(opt: String): Boolean = {
    if (opt.startsWith("-")) {
      SparkSubmit.printErrorAndExit(s"Unrecognized option '$opt'.")
    }

    primaryResource =
      if (!SparkSubmit.isShell(opt) && !SparkSubmit.isInternal(opt)) {
        Utils.resolveURI(opt).toString
      } else {
        opt
      }
    isPython = SparkSubmit.isPython(opt)
    isR = SparkSubmit.isR(opt)
    false
  }

  override protected def handleExtraArgs(extra: JList[String]): Unit = {
    childArgs ++= extra.asScala
  }

  private def printUsageAndExit(exitCode: Int, unknownParam: Any = null): Unit = {
    // scalastyle:off println
    val outStream = SparkSubmit.printStream
    if (unknownParam != null) {
      outStream.println("Unknown/unsupported param " + unknownParam)
    }
    val command = sys.env.get("_SPARK_CMD_USAGE").getOrElse(
      """Usage: spark-submit [options] <app jar | python file> [app arguments]
        |Usage: spark-submit --kill [submission ID] --master [spark://...]
        |Usage: spark-submit --status [submission ID] --master [spark://...]
        |Usage: spark-submit run-example [options] example-class [example args]""".stripMargin)
    outStream.println(command)

    val mem_mb = Utils.DEFAULT_DRIVER_MEM_MB
    outStream.println(
      s"""
        |Options:
        |  --master MASTER_URL         spark://host:port, mesos://host:port, yarn, or local.
        |  --deploy-mode DEPLOY_MODE   Whether to launch the driver program locally ("client") or
        |                              on one of the worker machines inside the cluster ("cluster")
        |                              (Default: client).
        |  --class CLASS_NAME          Your application's main class (for Java / Scala apps).
        |  --name NAME                 A name of your application.
        |  --jars JARS                 Comma-separated list of local jars to include on the driver
        |                              and executor classpaths.
        |  --packages                  Comma-separated list of maven coordinates of jars to include
        |                              on the driver and executor classpaths. Will search the local
        |                              maven repo, then maven central and any additional remote
        |                              repositories given by --repositories. The format for the
        |                              coordinates should be groupId:artifactId:version.
        |  --exclude-packages          Comma-separated list of groupId:artifactId, to exclude while
        |                              resolving the dependencies provided in --packages to avoid
        |                              dependency conflicts.
        |  --repositories              Comma-separated list of additional remote repositories to
        |                              search for the maven coordinates given with --packages.
        |  --py-files PY_FILES         Comma-separated list of .zip, .egg, or .py files to place
        |                              on the PYTHONPATH for Python apps.
        |  --files FILES               Comma-separated list of files to be placed in the working
        |                              directory of each executor. File paths of these files
        |                              in executors can be accessed via SparkFiles.get(fileName).
        |
        |  --conf PROP=VALUE           Arbitrary Spark configuration property.
        |  --properties-file FILE      Path to a file from which to load extra properties. If not
        |                              specified, this will look for conf/spark-defaults.conf.
        |
        |  --driver-memory MEM         Memory for driver (e.g. 1000M, 2G) (Default: ${mem_mb}M).
        |  --driver-java-options       Extra Java options to pass to the driver.
        |  --driver-library-path       Extra library path entries to pass to the driver.
        |  --driver-class-path         Extra class path entries to pass to the driver. Note that
        |                              jars added with --jars are automatically included in the
        |                              classpath.
        |
        |  --executor-memory MEM       Memory per executor (e.g. 1000M, 2G) (Default: 1G).
        |
        |  --proxy-user NAME           User to impersonate when submitting the application.
        |                              This argument does not work with --principal / --keytab.
        |
        |  --help, -h                  Show this help message and exit.
        |  --verbose, -v               Print additional debug output.
        |  --version,                  Print the version of current Spark.
        |
        | Spark standalone with cluster deploy mode only:
        |  --driver-cores NUM          Cores for driver (Default: 1).
        |
        | Spark standalone or Mesos with cluster deploy mode only:
        |  --supervise                 If given, restarts the driver on failure.
        |  --kill SUBMISSION_ID        If given, kills the driver specified.
        |  --status SUBMISSION_ID      If given, requests the status of the driver specified.
        |
        | Spark standalone and Mesos only:
        |  --total-executor-cores NUM  Total cores for all executors.
        |
        | Spark standalone and YARN only:
        |  --executor-cores NUM        Number of cores per executor. (Default: 1 in YARN mode,
        |                              or all available cores on the worker in standalone mode)
        |
        | YARN-only:
        |  --driver-cores NUM          Number of cores used by the driver, only in cluster mode
        |                              (Default: 1).
        |  --queue QUEUE_NAME          The YARN queue to submit to (Default: "default").
        |  --num-executors NUM         Number of executors to launch (Default: 2).
        |                              If dynamic allocation is enabled, the initial number of
        |                              executors will be at least NUM.
        |  --archives ARCHIVES         Comma separated list of archives to be extracted into the
        |                              working directory of each executor.
        |  --principal PRINCIPAL       Principal to be used to login to KDC, while running on
        |                              secure HDFS.
        |  --keytab KEYTAB             The full path to the file that contains the keytab for the
        |                              principal specified above. This keytab will be copied to
        |                              the node running the Application Master via the Secure
        |                              Distributed Cache, for renewing the login tickets and the
        |                              delegation tokens periodically.
      """.stripMargin
    )

    if (SparkSubmit.isSqlShell(mainClass)) {
      outStream.println("CLI options:")
      outStream.println(getSqlShellOptions())
    }
    // scalastyle:on println

    SparkSubmit.exitFn(exitCode)
  }

  /**
   * Run the Spark SQL CLI main class with the "--help" option and catch its output. Then filter
   * the results to remove unwanted lines.
   *
   * Since the CLI will call `System.exit()`, we install a security manager to prevent that call
   * from working, and restore the original one afterwards.
   */
  private def getSqlShellOptions(): String = {
    val currentOut = System.out
    val currentErr = System.err
    val currentSm = System.getSecurityManager()
    try {
      val out = new ByteArrayOutputStream()
      val stream = new PrintStream(out)
      System.setOut(stream)
      System.setErr(stream)

      val sm = new SecurityManager() {
        override def checkExit(status: Int): Unit = {
          throw new SecurityException()
        }

        override def checkPermission(perm: java.security.Permission): Unit = {}
      }
      System.setSecurityManager(sm)

      try {
        Utils.classForName(mainClass).getMethod("main", classOf[Array[String]])
          .invoke(null, Array(HELP))
      } catch {
        case e: InvocationTargetException =>
          // Ignore SecurityException, since we throw it above.
          if (!e.getCause().isInstanceOf[SecurityException]) {
            throw e
          }
      }

      stream.flush()

      // Get the output and discard any unnecessary lines from it.
      Source.fromString(new String(out.toByteArray(), StandardCharsets.UTF_8)).getLines
        .filter { line =>
          !line.startsWith("log4j") && !line.startsWith("usage")
        }
        .mkString("\n")
    } finally {
      System.setSecurityManager(currentSm)
      System.setOut(currentOut)
      System.setErr(currentErr)
    }
  }
}<|MERGE_RESOLUTION|>--- conflicted
+++ resolved
@@ -40,14 +40,6 @@
   extends SparkSubmitArgumentsParser {
   var master: String = null
   var deployMode: String = null
-<<<<<<< HEAD
-=======
-  // TODO: zhankun seems we can add executor FPGA related options here
-//  var executorFpgaType: String = null;
-//  var executorFpgaIp: String = null;
-//  var executorFpgaShare: String = null;
->>>>>>> 9e6b951d
-
   var executorMemory: String = null
   var executorCores: String = null
   var totalExecutorCores: String = null
